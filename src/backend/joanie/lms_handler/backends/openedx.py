"""
Backend to connect Joanie to OpenEdX LMS
"""

import json
import logging
import re

from django.db.models import Q

import requests
from requests.auth import AuthBase
from requests.exceptions import RequestException

from joanie.core import enums
from joanie.core.exceptions import EnrollmentError, GradeError
from joanie.core.models.products import Order
from joanie.lms_handler.backends.base import BaseLMSBackend
from joanie.lms_handler.serializers import SyncCourseRunSerializer

logger = logging.getLogger(__name__)


OPENEDX_MODE_HONOR = "honor"
OPENEDX_MODE_VERIFIED = "verified"


def split_course_key(key):
    """Split an OpenEdX course key by organization, course and course run codes.

    We first try splitting the key as a version 1 key (course-v1:org+course+run)
    and fallback the old version (org/course/run).
    """
    if key.startswith("course-v1:"):
        organization, course, run = key[10:].split("+")
    else:
        organization, course, run = key.split("/")

    return organization, course, run


class OpenEdXTokenAuth(AuthBase):
    """Attach HTTP token authentication header to the given Request object."""

    def __init__(self, token):
        """Set-up token value in the instance."""
        self.token = token

    def __call__(self, request):
        """Modify and return the request."""
        request.headers.update(
            {
                "Content-Type": "application/json",
                "X-Edx-Api-Key": self.token,
            }
        )

        return request


class TokenAPIClient(requests.Session):
    """
    A class `request.Session` that automatically authenticates against OpenEdX's preferred
    authentication method up to Dogwood, given a secret token.

    For more usage details, see documentation of the class `requests.Session` object:
    https://requests.readthedocs.io/en/master/user/advanced/#session-objects
    """

    def __init__(self, token, *args, **kwargs):
        """Extending the session object by setting the authentication token."""
        super().__init__(*args, **kwargs)
        self.auth = OpenEdXTokenAuth(token)


class OpenEdXLMSBackend(BaseLMSBackend):
    """LMS backend for Joanie tested with Open EdX Dogwood, Hawthorn and Ironwood."""

    @property
    def api_client(self):
        """Instantiate and return an OpenEdX token API client."""
        return TokenAPIClient(self.configuration["API_TOKEN"])

    def extract_course_id(self, resource_link):
        """Extract the LMS course id from the course run url."""
        return re.match(self.configuration["COURSE_REGEX"], resource_link).group(
            "course_id"
        )

    def get_enrollment(self, username, resource_link):
        """Get enrollment status for a user on a course run given its url"""
        base_url = self.configuration["BASE_URL"]
        course_id = self.extract_course_id(resource_link)
        try:
            response = self.api_client.request(
                "GET",
                f"{base_url}/api/enrollment/v1/enrollment/{username},{course_id}",
            )
        except RequestException as exc:
            logger.error(exc)
            return None

        if response.ok:
            return json.loads(response.content) if response.content else {}

        logger.error(response.content)
        return None

    def _needs_update(self, enrollment, target_mode):
        """
        Return True if the enrollment needs to be updated on the remote LMS.
        An enrollment must be updated if its active status or mode has changed.
        """
        enrollment_state = self.get_enrollment(
            enrollment.user.username, enrollment.course_run.resource_link
        )

        if not enrollment_state:
            return True

        has_active_changed = enrollment_state.get("is_active") != enrollment.is_active
        has_mode_changed = enrollment_state.get("mode") != target_mode
        return has_active_changed or has_mode_changed

    def set_enrollment(self, enrollment):
        """Set enrollment for a user on the remote LMS using resource link as url."""
        base_url = self.configuration["BASE_URL"]
        course_id = self.extract_course_id(enrollment.course_run.resource_link)
        mode = (
            OPENEDX_MODE_VERIFIED
            if Order.objects.filter(
                Q(target_courses=enrollment.course_run.course)
                | Q(enrollment=enrollment),
<<<<<<< HEAD
                state__in=enums.ORDER_STATE_ALLOW_ENROLLMENT,
=======
                state=enums.ORDER_STATE_VALIDATED,
                owner=enrollment.user,
>>>>>>> 2cd80376
            ).exists()
            else OPENEDX_MODE_HONOR
        )

        if not self._needs_update(enrollment, mode):
            return

        payload = {
            "is_active": enrollment.is_active,
            "mode": mode,
            "user": enrollment.user.username,
            "course_details": {"course_id": course_id},
        }
        url = f"{base_url}/api/enrollment/v1/enrollment"
        try:
            response = self.api_client.request("POST", url, json=payload)
        except RequestException as exc:
            logger.error(exc)
            raise EnrollmentError() from exc

        if response.ok:
            data = json.loads(response.content)
            if data["is_active"] == enrollment.is_active:
                return

        logger.error(response.content)
        raise EnrollmentError()

    def get_grades(self, username, resource_link):
        """Get user's grades for a course run given its url."""
        base_url = self.configuration["BASE_URL"]
        course_id = self.extract_course_id(resource_link)
        url = f"{base_url}/fun/api/grades/{course_id}/{username}"
        try:
            response = self.api_client.request("GET", url)
        except RequestException as exc:
            logger.error(exc)
            raise GradeError() from exc

        if response.ok:
            return json.loads(response.content)

        logger.error(response.content)
        raise GradeError()

    def extract_course_number(self, data):
        """Extract the LMS course number from data dictionary."""
        course_id = self.extract_course_id(data.get("resource_link"))
        return split_course_key(course_id)[1]

    def clean_course_run_data(self, data):
        """Remove course run's protected fields to the data dictionary."""
        return {
            key: value
            for (key, value) in data.items()
            if key not in self.configuration.get("COURSE_RUN_SYNC_NO_UPDATE_FIELDS", [])
        }

    @staticmethod
    def get_course_run_serializer(data, partial=False):
        """Prepare data and return a bound serializer."""
        return SyncCourseRunSerializer(data=data, partial=partial)<|MERGE_RESOLUTION|>--- conflicted
+++ resolved
@@ -131,12 +131,8 @@
             if Order.objects.filter(
                 Q(target_courses=enrollment.course_run.course)
                 | Q(enrollment=enrollment),
-<<<<<<< HEAD
                 state__in=enums.ORDER_STATE_ALLOW_ENROLLMENT,
-=======
-                state=enums.ORDER_STATE_VALIDATED,
                 owner=enrollment.user,
->>>>>>> 2cd80376
             ).exists()
             else OPENEDX_MODE_HONOR
         )
