"""Base Signature Backend"""

import re
from logging import getLogger

from django.conf import settings
from django.core.exceptions import ValidationError
from django.utils import timezone as django_timezone

from sentry_sdk import capture_exception

from joanie.core import models

logger = getLogger(__name__)


class BaseSignatureBackend:
    """
    This is the signature base class. First, it contains 2 generic methods responsible to retrieve
    specific key of settings and their values. Then, it contains 2 other generic methods to update
    or reset a contract.

    Finally you must implement the 4 last methods to : create a signature procedure of
    a file, get an invitation link, delete a signature procedure and handle incoming notifications.
    """

    name = "base"
    required_settings = []

    def get_setting_name(self, name):
        """
        Format setting name depending on the backend that is used.
        Example: If the class is 'BaseSignatureBackend' and the setting key is 'TOKEN',
        the expected setting name should be 'JOANIE_SIGNATURE_BASE_TOKEN'.
        """
        backend_name = re.sub(r"[^a-zA-Z]", "", self.__class__.name).upper()

        return f"JOANIE_SIGNATURE_{backend_name}_{name}"

    def get_setting(self, name):
        """
        Return the value of the setting key from the settings.
        """
        setting_name = self.get_setting_name(name)

        return getattr(settings, setting_name, None)

    def confirm_student_signature(self, reference):
        """
        Update the contract object when the file has been signed with the signature provider.
        We verify if the contract is still in its validity period to be sign, and if it's True
        we update the field 'student_signed_on' with a new timestamp.
        """
        contract = models.Contract.objects.get(signature_backend_reference=reference)

        if not contract.is_eligible_for_signing():
            logger.error(
                "When student signed, contract's validity date has passed for contract id : '%s'",
                contract.id,
                extra={"context": {"contract": contract.to_dict()}},
            )
            raise ValidationError(
                "The contract validity date of expiration has passed."
            )

        contract.student_signed_on = django_timezone.now()
        contract.save()

<<<<<<< HEAD
        contract.order.flow.update()
=======
        # The student has signed the contract, we can now try to automatically enroll
        # it to single course runs opened for enrollment.
        try:
            # ruff : noqa : BLE001
            # pylint: disable=broad-exception-caught
            contract.order.enroll_user_to_course_run()
        except Exception as error:
            capture_exception(error)
>>>>>>> 0a81a608

        logger.info("Student signed the contract '%s'", contract.id)

    def confirm_organization_signature(self, reference):
        """
        Update the contract object when the file has been signed with the signature provider.
        We verify if the contract is still in its validity period to be sign, and if it's True
        we update the field 'organization_signed_on' with a new timestamp.
        """
        contract = models.Contract.objects.get(signature_backend_reference=reference)

        if not contract.is_eligible_for_signing():
            logger.error(
                "When organization signed, "
                "contract's validity date has passed for contract id : '%s'",
                contract.id,
                extra=contract.to_dict(),
            )
            raise ValidationError(
                "The contract validity date of expiration has passed."
            )

        contract.submitted_for_signature_on = None
        contract.organization_signed_on = django_timezone.now()
        contract.save()
        logger.info("Organization signed the contract '%s'", contract.id)

    def reset_contract(self, reference):
        """
        Update the contract when it is refused by the signer. It resets the submission values
        of the contract.
        """
        contract = models.Contract.objects.get(signature_backend_reference=reference)
        contract.reset_submission_for_signature()
        logger.info("Document signature refused for the contract '%s'", contract.id)

    def handle_notification(self, request):
        """
        Handle incoming notification by the signature provider API.
        """
        raise NotImplementedError(
            "subclasses of BaseSignatureBackend must provide a handle_notification() method."
        )

    def submit_for_signature(self, title: str, file_bytes: bytes, order: models.Order):
        """
        Submit for signature a file with the signature provider.
        """
        raise NotImplementedError(
            "subclasses of BaseSignatureBackend must provide a submit_for_signature() method."
        )

    def get_signature_invitation_link(self, recipient_email: str, reference_ids: list):
        """
        Get an invitation link that wraps more than one document to sign at once.
        """
        raise NotImplementedError(
            "subclasses of BaseSignatureBackend must provide"
            " a get_signature_invitation_link() method."
        )

    def delete_signing_procedure(self, reference_id: str):
        """
        Delete a signing procedure registered with the contract `signature_backend_reference` value
        at the signature provider.
        """
        raise NotImplementedError(
            "subclasses of BaseSignatureBackend must provide a delete_signing_procedure() method."
        )

    def get_signed_file(self, reference_id: str):
        """
        Fetch the PDF bytes format of a contrat from the signature provider.
        """
        raise NotImplementedError(
            "subclasses of BaseSignatureBackend must provide a get_signed_file() method."
        )

    def update_signatories(self, reference_id: str, all_signatories: bool):
        """
        Update the signatories on ongoing signature procedures.
        """
        raise NotImplementedError(
            "subclasses of BaseSignatureBackend must provide a "
            "update_signatories() method."
        )<|MERGE_RESOLUTION|>--- conflicted
+++ resolved
@@ -66,18 +66,7 @@
         contract.student_signed_on = django_timezone.now()
         contract.save()
 
-<<<<<<< HEAD
         contract.order.flow.update()
-=======
-        # The student has signed the contract, we can now try to automatically enroll
-        # it to single course runs opened for enrollment.
-        try:
-            # ruff : noqa : BLE001
-            # pylint: disable=broad-exception-caught
-            contract.order.enroll_user_to_course_run()
-        except Exception as error:
-            capture_exception(error)
->>>>>>> 0a81a608
 
         logger.info("Student signed the contract '%s'", contract.id)
 
