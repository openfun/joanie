--- conflicted
+++ resolved
@@ -424,7 +424,6 @@
         )
 
     @responses.activate
-<<<<<<< HEAD
     def test_backend_openedx_set_enrollment_states(self):
         """
         When updating a user's enrollment, the mode should be set to "verified" if the user has
@@ -486,7 +485,8 @@
                         },
                     },
                 )
-=======
+
+    @responses.activate
     def test_backend_openedx_set_enrollment_without_changes(self):
         """
         Trying to update an enrollment should do nothing if the enrollment is already up-to-date.
@@ -523,7 +523,6 @@
             responses.calls[0].request.headers["X-Edx-Api-Key"], "a_secure_api_token"
         )
         self.assertIsNone(responses.calls[0].request.body)
->>>>>>> 2cd80376
 
     @responses.activate
     def test_backend_openedx_set_enrollment_wrong_state(self):
