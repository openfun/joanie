--- conflicted
+++ resolved
@@ -18,19 +18,15 @@
 from joanie.core.models import CourseState, Enrollment
 from joanie.lms_handler import LMSHandler
 from joanie.lms_handler.backends.dummy import DummyLMSBackend
-<<<<<<< HEAD
+from joanie.lms_handler.backends.openedx import (
+    OPENEDX_MODE_HONOR,
+    OPENEDX_MODE_VERIFIED,
+)
 from joanie.payment.factories import (
     BillingAddressDictFactory,
     CreditCardFactory,
     InvoiceFactory,
 )
-=======
-from joanie.lms_handler.backends.openedx import (
-    OPENEDX_MODE_HONOR,
-    OPENEDX_MODE_VERIFIED,
-)
-from joanie.payment.factories import BillingAddressDictFactory, InvoiceFactory
->>>>>>> 2cd80376
 from joanie.tests.base import BaseLogMixinTestCase
 
 
@@ -322,13 +318,8 @@
         )
 
         # Create an order
-<<<<<<< HEAD
-        order = factories.OrderFactory(product=product)
+        order = factories.OrderFactory(product=product, owner=user)
         order.init_flow()
-=======
-        order = factories.OrderFactory(product=product, owner=user)
-        order.submit()
->>>>>>> 2cd80376
 
         self.assertEqual(order.state, enums.ORDER_STATE_COMPLETED)
 
@@ -439,13 +430,8 @@
         )
 
         # Create an order
-<<<<<<< HEAD
-        order = factories.OrderFactory(product=product)
+        order = factories.OrderFactory(product=product, owner=user)
         order.init_flow()
-=======
-        order = factories.OrderFactory(product=product, owner=user)
-        order.submit()
->>>>>>> 2cd80376
 
         self.assertEqual(order.state, enums.ORDER_STATE_COMPLETED)
 
@@ -521,17 +507,11 @@
         responses.reset()
 
         # Create a pre-existing free enrollment
-<<<<<<< HEAD
-        enrollment = factories.EnrollmentFactory(course_run=course_run, is_active=True)
-        order = factories.OrderFactory(product=product, owner=enrollment.user)
-        order.init_flow()
-=======
         enrollment = factories.EnrollmentFactory(
             course_run=course_run, is_active=True, user=user
         )
         order = factories.OrderFactory(product=product, owner=user)
-        order.submit()
->>>>>>> 2cd80376
+        order.init_flow()
 
         self.assertEqual(order.state, enums.ORDER_STATE_COMPLETED)
 
@@ -790,12 +770,8 @@
             course=None,
             product=product,
             enrollment=enrollment,
-<<<<<<< HEAD
             state=enums.ORDER_STATE_COMPLETED,
-=======
-            state="validated",
             owner=user,
->>>>>>> 2cd80376
         )
 
         url = f"http://openedx.test/api/enrollment/v1/enrollment/{user.username},{course_id}"
