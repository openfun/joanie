# Changelog

All notable changes to this project will be documented in this file.

The format is based on [Keep a Changelog](https://keepachangelog.com/en/1.0.0),
and this project adheres to
[Semantic Versioning](https://semver.org/spec/v2.0.0.html).

## [Unreleased]

### Added

- Add `payment_provider` attribute to `CreditCard` model
- Allow to tokenize a card endpoint for a user
- Add `state` field to NestedOrderSerializer

### Changed

<<<<<<< HEAD
- Deprecated field `has_consent_to_terms` for `Order` model
- Rework order statuses
=======
- Update certificate template to render logo of organization if
  it has a value.
>>>>>>> e1385530
- Add `currency` field to `OrderPaymentSerializer` serializer
- Allow an order with `no_payment` state to pay for failed installment
  on a payment schedule

### Fixed

- Ensure when API requests fails with payment provider, it raises
  an error for `create_payment`, `create_one_click_payment` and
  `create_zero_click_payment`
- Improve error management of `set_enrollment` method of
  MoodleBackend.
- Bind properly organizations in a certificate template sentence

## [2.2.0] - 2024-05-22

### Added

- Allow to pay failed installment on a payment schedule of an order
- BO : Highlight graded target courses in product detail view
- Add `payment_schedule` property to `OrderSerializer`
- Allow to filter enrollment through `is_active` field on the client API
- Add the possibility to add a syllabus inside the product form
- Add a command to trigger the daily due payments

### Changed

- Complete Lyra payment creation payload

### Fixed

- Lyra backend save card logic
- Manage invalid logging secret key
- Accesses list layout
- Product target course layout
- Update DatePicker with keyboard
- Order view when organization is not defined

## [2.1.0] - 2024-05-02

### Added

- Add accessibility section from Richie course syllabus
  in contract definition template through RDF attributes
- Update signatories for organization owners and student on ongoing
  signature procedures
- Add enrollments pages
- Addition of clickable columns value in the different lists
- Add admin page to decrypt additional data sent to Sentry
- Allow to link a syllabus inside the product detail view
- Add Lyra payment backend
- BO : Add the possibility to add a syllabus inside the course form

### Changed

- Use `NestedGenericViewSet` class for nested routes
  on API viewsets (client and admin)
- Migrate from `django-fsm` to `viewflow.fsm`
- Store certificate images through a new DocumentImage model
- Migrate to Sentry SDK 2.0
- Add required filter by `Organization` and search through
  query on learner for certificate view in django admin
- Migrate from `django-fsm` to `viewflow.fsm`
- Use generic AdminCourseProductRelationSerializer
- Make editing forms in auto save mode
- Format all displayed date to the format "10/14/1983, 1:30 PM"

### Fixed

- Nested Order Course API client viewset returns the orders
  where the user has access to organization
- Contract's context `course_start`, `course_end`, `course_effort`
  and `course_price` are strings for template tags formatting
- Prevent newsletter subscription on user save failure
- Query string search for enrollment in django admin backoffice
- Encrypt sentry additional data (may contain sensitive data)

## [2.0.1] - 2024-04-16

### Fixed

- Ignore conflicts when creating batch of enrollments
- Fix translation content logic

## [2.0.0] - 2024-04-10

### Added

- Add a new endpoint to withdraw an order
- Endpoint to retrieve the first course_run related to a course_link
- Add order payment schedule
- Manage commercial newsletter subscriptions
- Allow backoffice to generate certificates from a course and product relation
- Bind remote catalog syllabus to contract template
- Add redis backend to cache configuration
- Add generate certificate button in Back Office
- Add admin Enrollment endpoint
- Add tabs layout on back offices forms
- Filter admin resources list through their pk
- Allow backoffice to generate certificate if order is eligible
- Allow backoffice admin user to cancel an order
- Add filter tag `iso8601_to_date`
- Allow student to download his owned contract once fully signed
- Allow to filter course product relation by organization title or
  product title or by course code on the client API.
- Allow to filter courses by course code or title on the client API
- Allow to filter orders by product title on the client API
- Allow to filter enrollments by course title on the client API
- Debug app to preview template (certificate, degree, invoice,
  contract definition)
- Allow to filter out organization through course product relation id on
  the client API
- Add custom template tag to convert ISO 8601 duration to a specified time unit.
- Add custom serializer field for duration field to format ISO 8601
- Add effort duration field for the Course Model
- Add phone number field for the User Model
- Add property `verification_uri` to `Certificate` model
- Add a certificate verification view
- Add `has_consent_terms` boolean field to `Order` model
- Bind terms and conditions to the contract definition template
- Extend Site model to store terms and conditions
- Add `join_and` and `list_key` template tags
- Add address and new properties on client OrganizationSerializer
- Add admin endpoints to create/update/delete organization addresses
- Add several admin api endpoint filters
- Filter course product relation client api endpoint by product type
- Link Organization to Address Model
- New properties on Organization model to complete contract definition context
- Allow to bulk sign contracts by training
- Filtering orders by organization, product, and course product relation
- Allow to set CSRF_COOKIE_DOMAIN through env vars
- Dedicated storage for easy_thumbnail using boto3
- Allow to override settings in tray
- Add API endpoints for other services to fetch  data on course run
- Allow to filter contracts by signature state,
  product, course and organization, id and course product relation id
- Add bulk download of signed contracts to generate ZIP archive with command
- Add read-only api admin endpoint to list/retrieve orders
- Add a management command to synchronize course run or product
  on a remote catalog
- Install and configure celery with redis
- Add CachedModelSerializer
- Allow to leave organization empty while order is in draft
- Add API client signature provider to sign contract from an order
- Add admin route to add and modify OrderGroups
- Allow to filter contracts through their signature state
- Allow filtering orders by state or product type exclusion
- Allow filtering orders by enrollment
- Create missing courses automatically on course run sync
- Create `certificate` template
- Add contract and contract definition models with related API endpoints
- Add `instructions` markdown field to `Product` model
- Add filter course by product type
- Enroll as "verified" mode in OpenEdX when enrolling via an order
- Add mermaid graph for Order workflow
- Add a route to reorder target_courses
- Add target_course route and list view for products
- Add multiples product, order, certificates and enrollment in the database
  that's initialized with the `make demo-dev`
- Add client api filter to filter `Order` resource by `product__type`
- Add a backoffice redirect view to redirect to the frontend admin backoffice
- Add filters to CourseRun list for a given course on admin api
- Allow issuing a certificate directly for an enrollment (without an order)
- Generate certificates for products of type `certificate`
- Add route detailing current user
- Add related certificate products and orders to enrollment API endpoint
- Add admin endpoints to create/update/delete organization/course accesses
- Add admin endpoint to search users
- Add endpoints to get course product relations and courses from organization
- Add order groups to allow limiting the number of seats on a product course
- Add api endpoint to retrieve course product relations
- Add `get_selling_organizations` method to Course model
- Add courses client api endpoint
- Add ThumbnailImageField "cover" to Course model
- Add abilities to courses/organizations and their accesses
- Add ID field to the course serializer
- Add course and organization accesses with roles
- CRUD admin API for organizations, products, course runs,
  certificate definitions, courses and retrieve enabled languages
- Allow on-demand page size on the order and enrollment endpoints
- Add yarn cli to generate joanie api client in TypeScript
- Display course runs into the admin course change view
- Display password field into admin user change view
- Automatically allocate organization equitably on order creation according to
  their active order count per organization for the course/product couple
- Add many admin api filters with text search
- Add a nested endpoint to retrieve all the course runs of a course
- Filter courses according to whether they have listed course runs or not
- Add some objects to demo-dev command. A credit card, a billing address and
  one order of each state. Also add some order target courses.
- Add markdown editor inside the BO
- Add admin endpoint to manage course product relations
- Add organization contract signature
- Add moodle LMS backend
- Make the target course card title clickable
- Add contract details inside order view
- Add playwright component stack

### Changed

- Update network name in docker-compose file in order  to fit richie
  and openedx-docker naming.
- Update the certificate viewset for the API client to return
  certificates from orders and from enrollments owned by a user.
- Update demo-dev command to add a second product purchase with learner
  signature.
- Improve `degree` certificate template
- Bind organization course author into certificate context
  instead of organization order
- Prevent to create an order with course run that has ended
- Debug view for Certificate, Degree, Contract Definition and Invoice
- Internalize invoice template
- Use HTTPStatus instead of raw HTTP code value
- If a product has a contract, delay auto enroll logic on leaner signature
- Prevent to enroll to not listed course runs related to an order awaiting
  signature of a contract by the learner
- Use Invoice.recipient_address to populate Contract address context
- Link Invoice to Address object
- Update psycopg to version 3
- Update contract api endpoint to retrieve contracts by ownership
- Internalize degree template
- Allow to download enrollment certificate from related download api endpoint
- Data returned by product admin serializer
- Refactor the Order FSM to make a better use of transitions
- Allow to get course product relation anonymously
  through a course id / product id pair
- Take products in account to process Course state
- Update OrderSerializer to bind Course information
- Use ThumbnailImageField instead of ImageField for Organization logo
- Refactor how the user is authenticated and passed throughout the request
- Normalize the organization code field
- Activate pagination by default on all endpoints (20 items per page)
- Use user fullname instead of username in order confirmation email
- Rename certificate field into certificate_definition for the ProductSerializer
- Improve certificate serializer
- Upgrade to Django 4.2
- Add model and API endpoint for course wishes
- Change order viewset filter "state" to accept multiple choices.
- Product and Order serializers now return Contract and ContractDefinition
  object instead of ids.
- Rename nested order serializer attributes to be more descriptive
- Update nested order serializer to return enrollment
- Update order serializer to return enrollment
- Rename serializers attributes to be more descriptive:
  - EnrollmentSerializer
  - OrderSerializer
  - OrderLightSerializer
  - CourseSerializer
  - CourseAccessSerializer
  - OrganizationAccessSerializer
- Rename query parameters to be more descriptive:
  - OrderViewSetFilter
  - ProductViewSetFilter
  - EnrollmentViewSetFilter
- Update admin course serializer to return course runs
- Allow group order deletion through course product relation
- Delete group orders when deleting a course product relation
- Rename admin api payload parameters to be more descriptive:
  - AdminOrganizationAccessSerializer
  - AdminCourseAccessSerializer
  - AdminCourseSerializer
  - AdminCourseRunSerializer
- Update the course runs list
  - delete the resource link column and move it to the options
  - format start and end date
  - add course code colum
- Add an order cancellation action in the order detail view
- Preserve query params filters on page refresh


### Removed

- Remove mypy
- Product API endpoint
- Remove djmoney and Moneyfields
- Badge providers now live in the obc python package
- Remove unused `OrderLiteSerializer`

### Fixed

- Fix unenrollment issue on closed course runs
- Fix auto enrollment with closed and specific course runs
- Fix demo-dev command synchronization error.
- Add missing django dockerflow middleware
- Fix translation content logic

## [1.2.0] - 2023-08-28

### Changed

- Add languages to the `CourseRun` serializer
- Rename `certificate` field to `certificate_definition`
  into the `ProductSerializer`

## [1.1.0] - 2023-02-22

### Changed

- Encode image in base64 in order validated mail template
- Store full name in user profile through firstname field
- Set CourseRun `is_listed` to False by default
- Improve order confirmation email template
- Include course information into course runs representation

### Added

- Add synchronization for course runs
- Add make dbshell cmd to access database in cli

### Fixed

- Catch error if the max retries synchronization webhook gets reached
- Prevent server error when CourseRun instance has no start and end dates.
- Prevent to enroll on several opened course runs of the same course
- Prevent internal server error when certificate document is unprocessable
- Fix a bug that raise an error when user is automatically enrolled to
  a course run on which they have already an inactive enrollment

## [1.0.0] - 2023-01-31

### Added

- First working version serving sellable micro-credentials for multiple
  organizations synchronized to a remote catalog

[unreleased]: https://github.com/openfun/joanie/compare/v2.2.0...main
[2.2.0]: https://github.com/openfun/joanie/compare/v2.1.0...v2.2.0
[2.1.0]: https://github.com/openfun/joanie/compare/v2.0.1...v2.1.0
[2.0.1]: https://github.com/openfun/joanie/compare/v2.0.0...v2.0.1
[2.0.0]: https://github.com/openfun/joanie/compare/v1.2.0...v2.0.0
[1.2.0]: https://github.com/openfun/joanie/compare/v1.1.0...v1.2.0
[1.1.0]: https://github.com/openfun/joanie/compare/v1.0.0...v1.1.0
[1.0.0]: https://github.com/openfun/joanie/compare/695965575b80d45c2600a1bcaf84d78bebaec1e7...v1.0.0<|MERGE_RESOLUTION|>--- conflicted
+++ resolved
@@ -16,13 +16,10 @@
 
 ### Changed
 
-<<<<<<< HEAD
+- Update certificate template to render logo of organization if
+  it has a value.
 - Deprecated field `has_consent_to_terms` for `Order` model
 - Rework order statuses
-=======
-- Update certificate template to render logo of organization if
-  it has a value.
->>>>>>> e1385530
 - Add `currency` field to `OrderPaymentSerializer` serializer
 - Allow an order with `no_payment` state to pay for failed installment
   on a payment schedule
